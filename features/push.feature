Feature: Push Gems
  In order to share code with the world
  A rubygem developer
  Should be able to push gems up to Gemcutter

  Scenario: User pushes new gem and sees metadata
    Given I am signed up as "email@person.com"
    And I have a gem "RGem" with version "1.2.3" and the following attributes:
      | authors  | description  | license |
      | John Doe | The best gem | MIT     |
    And I have an API key for "email@person.com/password"
    When I push the gem "RGem-1.2.3.gem" with my API key
    And I visit the gem page for "RGem"
    Then I should see "RGem"
    And I should see "1.2.3"
<<<<<<< HEAD
    And I should see "John Doe"
    And I should see "The best gem"
    And I should see "MIT"

  Scenario: User pushes new gem and sees metadata
    Given I am signed up as "email@person.com"
    And I have a gem "RGem" with version "1.2.3" and the following attributes:
      | authors  | description  |
      | John Doe | The best gem |
    And I have an API key for "email@person.com/password"
    When I push the gem "RGem-1.2.3.gem" with my API key
    And I visit the gem page for "RGem"
    Then I should see "RGem"
    And I should see "1.2.3"
    And I should see "John Doe"
    And I should see "The best gem"
=======
    And I should see "(3 KB)"
>>>>>>> 07eeb9c9

  Scenario: User pushes existing version of existing gem
    Given I am signed up as "email@person.com"
    And I have a gem "PGem" with version "1.0.0" and summary "First try"
    And I have an API key for "email@person.com/password"
    When I push the gem "PGem-1.0.0.gem" with my API key
    And I visit the gem page for "PGem"
    Then I should see "PGem"
    And I should see "1.0.0"
    And I should see "First try"

    When I have a gem "PGem" with version "1.0.0" and summary "Second try"
    And I push the gem "PGem-1.0.0.gem" with my API key
    Then the response should contain "Repushing of gem versions is not allowed."
    And the response should contain "Please use `gem yank` to remove bad gem releases."
    And I visit the gem page for "PGem"
    And I should see "PGem"
    And I should see "1.0.0"
    And I should see "First try"

  Scenario: User pushes new version of existing gem
    Given I am signed up as "email@person.com"
    And I have an API key for "email@person.com/password"
    And I have a gem "BGem" with version "2.0.0"
    And I push the gem "BGem-2.0.0.gem" with my API key
    And I have a gem "BGem" with version "3.0.0"
    When I push the gem "BGem-3.0.0.gem" with my API key
    And I visit the gem page for "BGem"
    Then I should see "BGem"
    And I should see "2.0.0"
    And I should see "3.0.0"

  Scenario: User pushes gem with bad url
    Given I am signed up as "email@person.com"
    And I have an API key for "email@person.com/password"
    And I have a gem "badurl" with version "1.0.0" and homepage "badurl.com"
    When I push the gem "badurl-1.0.0.gem" with my API key
    Then I should see "Home does not appear to be a valid URL"

  Scenario: User pushes gem with bad authors
    Given I am signed up as "email@person.com"
    And I have an API key for "email@person.com/password"
    And I have a gem "badauthors" with version "1.0.0" and authors "[3]"
    When I push the gem "badauthors-1.0.0.gem" with my API key
    Then I should see "Authors must be an Array of Strings"

  Scenario: User pushes gem with a runtime dependency
    Given I am signed up as "email@person.com"
    And I have an API key for "email@person.com/password"
    And I have a gem "knowndeps" with version "1.0.0" and runtime dependency "knowngem"
    And a rubygem exists with name "knowngem" and version "0.0.0"
    When I push the gem "knowndeps-1.0.0.gem" with my API key
    And I visit the gem page for "knowndeps"
    Then I should see "knowndeps"
    And I should see "1.0.0"
    And I should see "knowngem" as a runtime dependency

  Scenario: User pushes gem with unknown runtime dependency
    Given I am signed up as "email@person.com"
    And I have an API key for "email@person.com/password"
    And I have a gem "unkdeps" with version "1.0.0" and runtime dependency "unknown"
    When I push the gem "unkdeps-1.0.0.gem" with my API key
    And I visit the gem page for "unkdeps"
    Then I should see "unkdeps"
    And I should see "1.0.0"
    And I should see "unknown" as a runtime dependency

  @wip
  Scenario: User pushes gem with missing :rubygems_version, :specification_version, :name, :version, :date, :summary, :require_paths

  Scenario: User pushes file that is not a gem
    Given I am signed up as "email@person.com"
    And I have an API key for "email@person.com/password"
    When I push an invalid .gem file
    Then I should see "RubyGems.org cannot process this gem."
    And I should not see "Error:"
    And I should not see "No metadata found!"

  Scenario: User pushes gem with bad description
    Given I am signed up as "email@person.com"
    And I have an API key for "email@person.com/password"
    And I have a gem "bad-characters" with version "0.0.0" and summary "Breaking this field later"
    When I push the fixture gem "bad-characters-1.0.0.gem" with my API key
    Then I should see "RubyGems.org cannot process this gem. Please try rebuilding it and installing it locally to make sure it's valid."<|MERGE_RESOLUTION|>--- conflicted
+++ resolved
@@ -13,7 +13,7 @@
     And I visit the gem page for "RGem"
     Then I should see "RGem"
     And I should see "1.2.3"
-<<<<<<< HEAD
+    And I should see "(3 KB)"
     And I should see "John Doe"
     And I should see "The best gem"
     And I should see "MIT"
@@ -30,9 +30,6 @@
     And I should see "1.2.3"
     And I should see "John Doe"
     And I should see "The best gem"
-=======
-    And I should see "(3 KB)"
->>>>>>> 07eeb9c9
 
   Scenario: User pushes existing version of existing gem
     Given I am signed up as "email@person.com"

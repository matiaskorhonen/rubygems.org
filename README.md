# RubyGems.org (née Gemcutter)
The Ruby community's gem host.

## Purpose

* Provide a better API for dealing with gems
* Create more transparent and accessible project pages
* Enable the community to improve and enhance the site

## Support

<<<<<<< HEAD
<a href="https://rubytogether.org/"><img src="https://rubytogether.org/images/rubies.svg" width=200></a>
<a href="https://rubycentral.org/"><img src="http://rubycentral.org/images/logo.png" width=200></a><br/>


http://rubycentral.org/images/logo.png

> [RubyGems.org](RubyGems.org) is managed by [Ruby Central](http://rubycentral.org), a community-funded organization supported by conference participation for [RailsConf](railsconf.org) and [RubyConf](rubyconf.org) through tickets and sponsorships.
>
> [RubyTogether](rubytogether.org) sponsors individuals to work on development and operations work of RubyGems.org to augment the work of many volunteers. If you are interested in joining, you can do so as a [developer](https://rubytogether.org/developers) or as a [company](https://rubytogether.org/companies). The availability of RubyGems.org is not dependent on these paid contributors and is the sole responsibility of Ruby Central.
>
> Hosting fees are paid by Ruby Central and CDN fees are generously donated by [Fastly](fastly.com).
=======
<a href="https://rubytogether.org/"><img src="https://rubytogether.org/images/rubies.svg" width=200></a><br/>
 RubyGems.org is made possible through a partnership with the greater Ruby community. <a href="http://www.rubycentral.org/">Ruby Central</a> covers infrastructure costs, <a href="https://www.fastly.com/">Fastly</a> provides bandwidth and CDN support, and <a href="https://rubytogether.org/">Ruby Together</a> funds ongoing development and maintenance. <a href="https://rubygems.org/pages/sponsors">Learn more about our sponsors and how they work together</a>.

Support RubyGems ongoing maintenance by <a href="https://rubytogether.org/developers">becoming a member</a> of Ruby Together, and ensure that RubyGems.org, Bundler, and other shared tooling is around for years to come.
>>>>>>> f4ad75a3

## Links

* [Mailing List][]
* [FAQ][]
* [IRC][]: #rubygems on Freenode
* [Travis][]: [![Build Status](https://img.shields.io/travis/rubygems/rubygems.org/master.svg)][travis]
* [Gemnasium][]: [![Dependency Status](https://img.shields.io/gemnasium/rubygems/rubygems.org.svg)][gemnasium]
* [Code Climate][]: [![Maintainability](https://api.codeclimate.com/v1/badges/7110bb3f9b765042d604/maintainability)](https://codeclimate.com/github/rubygems/rubygems.org/maintainability)
* [Trello Board][]

[mailing list]: https://groups.google.com/group/rubygems-org
[faq]: http://help.rubygems.org/kb/gemcutter/faq
[irc]: https://webchat.freenode.net/?channels=rubygems
[travis]: https://travis-ci.org/rubygems/rubygems.org
[gemnasium]: https://gemnasium.com/rubygems/rubygems.org
[code climate]: https://codeclimate.com/github/rubygems/rubygems.org
[trello board]: https://trello.com/board/rubygems-org/513f9634a7ed906115000755

## Contributions

Please follow our [contribution guidelines][].

[contribution guidelines]: https://github.com/rubygems/rubygems.org/blob/master/CONTRIBUTING.md

To get setup, please check out the [Development Setup][].

[development setup]: https://github.com/rubygems/rubygems.org/blob/master/CONTRIBUTING.md#development-setup

Our deployment process is documented on the wiki as well, there's a multi-step
[Checklist][] to run through.

[checklist]: https://github.com/rubygems/rubygems-infrastructure/wiki/Deploys

Also please take note of our [Code of Conduct](https://github.com/rubygems/rubygems.org/blob/master/CODE_OF_CONDUCT.md).

If you have any trouble or questions getting set up please create an issue on this repository and we'll be happy to help!

## Organization

RubyGems.org consists of a few major parts:

* Rails app: To manage users and allow others to view gems, etc.
* Gem processor: Handles incoming gems and storing them in Amazon S3 (production) or
  on the filesystem in `server/` (development).

## License

RubyGems.org uses the MIT license. Please check the [LICENSE][] file for more details.

[license]: https://github.com/rubygems/rubygems.org/blob/master/MIT-LICENSE<|MERGE_RESOLUTION|>--- conflicted
+++ resolved
@@ -9,24 +9,16 @@
 
 ## Support
 
-<<<<<<< HEAD
 <a href="https://rubytogether.org/"><img src="https://rubytogether.org/images/rubies.svg" width=200></a>
 <a href="https://rubycentral.org/"><img src="http://rubycentral.org/images/logo.png" width=200></a><br/>
 
-
 http://rubycentral.org/images/logo.png
 
-> [RubyGems.org](RubyGems.org) is managed by [Ruby Central](http://rubycentral.org), a community-funded organization supported by conference participation for [RailsConf](railsconf.org) and [RubyConf](rubyconf.org) through tickets and sponsorships.
->
-> [RubyTogether](rubytogether.org) sponsors individuals to work on development and operations work of RubyGems.org to augment the work of many volunteers. If you are interested in joining, you can do so as a [developer](https://rubytogether.org/developers) or as a [company](https://rubytogether.org/companies). The availability of RubyGems.org is not dependent on these paid contributors and is the sole responsibility of Ruby Central.
->
-> Hosting fees are paid by Ruby Central and CDN fees are generously donated by [Fastly](fastly.com).
-=======
-<a href="https://rubytogether.org/"><img src="https://rubytogether.org/images/rubies.svg" width=200></a><br/>
- RubyGems.org is made possible through a partnership with the greater Ruby community. <a href="http://www.rubycentral.org/">Ruby Central</a> covers infrastructure costs, <a href="https://www.fastly.com/">Fastly</a> provides bandwidth and CDN support, and <a href="https://rubytogether.org/">Ruby Together</a> funds ongoing development and maintenance. <a href="https://rubygems.org/pages/sponsors">Learn more about our sponsors and how they work together</a>.
+[RubyGems.org](RubyGems.org) is managed by [Ruby Central](http://rubycentral.org), a community-funded organization supported by conference participation for [RailsConf](railsconf.org) and [RubyConf](rubyconf.org) through tickets and sponsorships.
 
-Support RubyGems ongoing maintenance by <a href="https://rubytogether.org/developers">becoming a member</a> of Ruby Together, and ensure that RubyGems.org, Bundler, and other shared tooling is around for years to come.
->>>>>>> f4ad75a3
+[RubyTogether](rubytogether.org) sponsors individuals to work on development and operations work of RubyGems.org to augment the work of many volunteers. If you are interested in joining, you can do so as a [developer](https://rubytogether.org/developers) or as a [company](https://rubytogether.org/companies). The availability of RubyGems.org is not dependent on these paid contributors and is the sole responsibility of Ruby Central.
+
+Hosting fees are paid by Ruby Central and CDN fees are generously donated by [Fastly](fastly.com).
 
 ## Links
 

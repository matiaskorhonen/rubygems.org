--- conflicted
+++ resolved
@@ -87,7 +87,6 @@
                  Download.most_downloaded_today
   end
 
-<<<<<<< HEAD
   should "find counts per day for versions" do
     @rubygem_1 = Factory(:rubygem)
     @version_1 = Factory(:version, :rubygem => @rubygem_1)
@@ -115,7 +114,8 @@
       "#{@version_3.id}-#{2.days.ago.to_date}" => 0, "#{@version_3.id}-#{Date.yesterday}" => 1, "#{@version_3.id}-#{Date.today}" => 3 }
 
     assert_equal downloads, Download.counts_by_day_for_versions([@version_1, @version_2, @version_3], 2)
-=======
+  end
+
   should "find download count by gem name" do
     rubygem = Factory(:rubygem)
     version1 = Factory(:version, :rubygem => rubygem)
@@ -127,6 +127,5 @@
     assert_equal 5, Download.for_rubygem(rubygem.name)
     assert_equal 3, Download.for_version(version1.full_name)
     assert_equal 2, Download.for_version(version2.full_name)
->>>>>>> 768f3aec
   end
 end
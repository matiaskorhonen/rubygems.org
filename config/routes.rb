--- conflicted
+++ resolved
@@ -49,19 +49,11 @@
       put  "migrate"
       post "migrate"
 
-<<<<<<< HEAD
-  map.resources :rubygems,
-                :as           => "gems",
-                :except       => [:create],
-                :member       => [:stats],
-                :requirements => { :id => RUBYGEM_NAME_MATCHER } do |rubygems|
-=======
       get    "owners(.:format)"
       post   "owners(.:format)"
       delete "owners(.:format)"
     end
   end
->>>>>>> 17704ff5
 
   ################################################################################
   # UI
@@ -71,25 +63,22 @@
   resource  :profile,   :only => [:edit, :update]
   resources :stats,     :only => :index
 
-<<<<<<< HEAD
-    rubygems.resources :versions,
-      :only         => [:index, :show],
-      :member       => [:stats],
-      :requirements => { :rubygem_id => RUBYGEM_NAME_MATCHER, :id => RUBYGEM_NAME_MATCHER }
-=======
   resources :rubygems, :only => :index, :path => "gems" do
     constraints :rubygem_id => RUBYGEM_NAME_MATCHER do
       resource  :subscription, :only => [:create, :destroy]
       resources :versions,     :only => :index
     end
->>>>>>> 17704ff5
   end
 
   constraints :id => RUBYGEM_NAME_MATCHER do
     resources :rubygems, :path => "gems", :only => [:show, :edit, :update] do
 
       constraints :rubygem_id => RUBYGEM_NAME_MATCHER do
-        resources :versions, :only => :show
+        resources :versions, :only => :show do
+          member do
+            get :stats
+          end
+        end
       end
     end
   end

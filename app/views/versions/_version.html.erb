<li class="gem__version-wrap">
<<<<<<< HEAD
  <%= link_to version.number, rubygem_version_path(version.rubygem, version.slug), :class => 't-list__item' %>
  <small class="gem__version__date">- <%= nice_date_for(version.built_at) %></small>
=======
  <%= link_to version.number, rubygem_version_url(version.rubygem, version.slug), :class => 't-list__item' %>
  <small class="gem__version__date">- <%= nice_date_for(version.created_at) %></small>
>>>>>>> bfcedd7c
  <% if version.platformed? %>
    <span class="gem__version__date platform"><%= version.platform %></span>
  <% end %>

  <span class="gem__version__date">(<%= number_to_human_size(version.size) %>)</span>
  <% if version.yanked? -%>
    <span class="gem__version__date"><%= t '.yanked' %></span>
  <% end -%>
</li><|MERGE_RESOLUTION|>--- conflicted
+++ resolved
@@ -1,11 +1,6 @@
 <li class="gem__version-wrap">
-<<<<<<< HEAD
   <%= link_to version.number, rubygem_version_path(version.rubygem, version.slug), :class => 't-list__item' %>
-  <small class="gem__version__date">- <%= nice_date_for(version.built_at) %></small>
-=======
-  <%= link_to version.number, rubygem_version_url(version.rubygem, version.slug), :class => 't-list__item' %>
   <small class="gem__version__date">- <%= nice_date_for(version.created_at) %></small>
->>>>>>> bfcedd7c
   <% if version.platformed? %>
     <span class="gem__version__date platform"><%= version.platform %></span>
   <% end %>

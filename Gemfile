source "https://rubygems.org"

gem "rails", "~> 5.2.1"
gem "rails-i18n"

gem "autoprefixer-rails"
gem "aws-sdk", "~> 2.2"
gem "bootsnap"
gem "clearance"
gem "clearance-deprecated_password_strategies"
gem "daemons"
gem "dalli"
gem "delayed_job"
gem "delayed_job_active_record"
gem "gravtastic"
gem "high_voltage"
gem "honeybadger"
gem "http_accept_language"
gem "jquery-rails"
gem "kaminari"
gem "mail"
gem "newrelic_rpm"
gem "paul_revere", "~> 3.1.0"
gem "pg"
gem "rack"
gem "rack-utf8_sanitizer"
gem "rbtrace", "~> 0.4.8"
gem "rdoc"
gem "rest-client", require: "rest_client"
gem "roadie-rails"
gem "sass", require: false
gem "shoryuken", "~> 2.1.0", require: false
gem "statsd-instrument", "~> 2.3.0"
gem "uglifier", ">= 1.0.3"
gem "unicorn", "~> 5.5.0.1.g6836"
gem "validates_formatting_of"
gem "elasticsearch-model", "~> 5.0.0"
gem "elasticsearch-rails", "~> 5.0.0"
gem "elasticsearch-dsl", "~> 0.1.2"
gem "faraday_middleware-aws-sigv4", "~> 0.2.4"
gem "xml-simple"
gem "compact_index", "~> 0.11.0"
gem "sprockets-rails"
gem "rack-attack"
gem "rqrcode"
gem "rotp"
gem "unpwn", "~> 0.3.0"

# Logging
gem "lograge"
gem "logstash-event"

group :development, :test do
  gem "m", "~> 1.5", require: false
  gem "pry-byebug"
  gem "rubocop", require: false
  gem "rubocop-performance", require: false
  gem "toxiproxy", "~> 1.0.0"
end

group :development do
  gem "rails-erd"
  gem "listen"
end

group :test do
  gem "minitest", require: false
  gem "capybara", "~> 2.18"
  gem "factory_bot_rails"
  gem "launchy"
  gem "rack-test", require: "rack/test"
  gem "mocha", require: false
  gem "shoulda"
<<<<<<< HEAD
=======
  gem "selenium-webdriver"
  gem "webdrivers"
end

group :development, :deploy do
  gem "kubernetes-deploy", ">= 0.20.6", require: false
>>>>>>> f9d2f16a
end<|MERGE_RESOLUTION|>--- conflicted
+++ resolved
@@ -71,13 +71,6 @@
   gem "rack-test", require: "rack/test"
   gem "mocha", require: false
   gem "shoulda"
-<<<<<<< HEAD
-=======
   gem "selenium-webdriver"
   gem "webdrivers"
-end
-
-group :development, :deploy do
-  gem "kubernetes-deploy", ">= 0.20.6", require: false
->>>>>>> f9d2f16a
 end
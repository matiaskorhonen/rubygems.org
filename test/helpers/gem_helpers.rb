module GemHelpers
  def gem_specification_from_gem_fixture(name)
    Gem::Package.new(File.join('test', 'gems', "#{name}.gem")).spec
  end

  def gem_file(name = "test-0.0.0.gem")
    Rails.root.join("test/gems/#{name}").open
  end

  def build_gemspec(gemspec)
    Gem::DefaultUserInteraction.use_ui(Gem::StreamUI.new(StringIO.new, StringIO.new)) do
      Gem::Package.build(gemspec)
    end
  end

  def build_gem(name, version, summary = "Gemcutter", platform = "ruby", &block)
    build_gemspec(new_gemspec(name, version, summary, platform, &block))
  end

  def new_gemspec(name, version, summary, platform)
    gemspec = Gem::Specification.new do |s|
      s.name = name
      s.platform = platform
      s.version = "#{version}"
      s.authors = ["Someone"]
      s.date = Time.now.utc.strftime('%Y-%m-%d')
      s.description = "#{summary}"
      s.email = "someone@example.com"
      s.files = []
      s.homepage = "http://example.com/#{name}"
      s.require_paths = ["lib"]
      s.summary = "#{summary}"
      s.test_files = []
      s.licenses = []
<<<<<<< HEAD
      yield s if block_given?
=======
      s.metadata = { "foo" => "bar" }
      block.call(s) if block
>>>>>>> 7a59fd79
    end

    def gemspec.validate
      "not validating on purpose"
    end

    gemspec
  end
end<|MERGE_RESOLUTION|>--- conflicted
+++ resolved
@@ -32,12 +32,8 @@
       s.summary = "#{summary}"
       s.test_files = []
       s.licenses = []
-<<<<<<< HEAD
+      s.metadata = { "foo" => "bar" }
       yield s if block_given?
-=======
-      s.metadata = { "foo" => "bar" }
-      block.call(s) if block
->>>>>>> 7a59fd79
     end
 
     def gemspec.validate

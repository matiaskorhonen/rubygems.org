--- conflicted
+++ resolved
@@ -247,20 +247,16 @@
   end
 
   def to_bundler
-<<<<<<< HEAD
-    %(gem '#{rubygem.name}', '~> #{number}')
-=======
     if number[0] == "0"
-      %{gem '#{rubygem.name}', '~> #{number}'}
+      %(gem '#{rubygem.name}', '~> #{number}')
     else
       release = feature_release(number)
       if release == Gem::Version.new(number)
-        %{gem '#{rubygem.name}', '~> #{release}'}
+        %(gem '#{rubygem.name}', '~> #{release}')
       else
-        %{gem '#{rubygem.name}', '~> #{release}', '>= #{number}'}
+        %(gem '#{rubygem.name}', '~> #{release}', '>= #{number}')
       end
     end
->>>>>>> 30bf878b
   end
 
   def to_gem_version

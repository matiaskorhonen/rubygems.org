--- conflicted
+++ resolved
@@ -80,7 +80,6 @@
       assert_equal @cutter.code, 422
     end
 
-<<<<<<< HEAD
     should "not be able to pull spec with metadata containing bad ruby objects" do
       @gem = gem_file("exploit.gem")
       @cutter = Pusher.new(@user, @gem)
@@ -128,12 +127,8 @@
       assert_equal false,   params["prerelease"]
     end
 
-    context "finding rubygem" do
-      should "initialize new gem if one does not exist" do
-=======
     context "initialize new gem with find if one does not exist" do
       setup do
->>>>>>> 07eeb9c9
         spec = "spec"
         stub(spec).name { "some name" }
         stub(spec).version { "1.3.3.7" }
